import { mount } from "@vue/test-utils";
import BootstrapVue from "bootstrap-vue";
import StatusWidget from "@/components/status/StatusBar.vue";
import Vue from "vue";
import Vuex from "vuex";
import axios from "axios";
const MockAxiosAdapter = require("axios-mock-adapter");
import { createLocalVue } from "@vue/test-utils";
import { STATUS } from "@/store/modules/system/enums";
import { STIM_STATUS } from "@/store/modules/stimulation/enums";

let wrapper = null;

const localVue = createLocalVue();
localVue.use(Vuex);
localVue.use(BootstrapVue);

let NuxtStore;
let store;
let mockedAxios;

const textSelector = ".span__status-bar-text";

describe("StatusWidget.vue", () => {
  beforeAll(async () => {
    // note the store will mutate across tests, so make sure to re-create it in beforeEach
    const storePath = `${process.env.buildDir}/store.js`;
    NuxtStore = await import(storePath);
  });

  beforeEach(async () => {
    store = await NuxtStore.createStore();
    mockedAxios = new MockAxiosAdapter(axios);
  });

  afterEach(() => {
    wrapper.destroy();
    mockedAxios.restore();
  });
  describe("systemStatus", () => {
    // add test to check that false = not visible
    test.each([
      ["SERVER_INITIALIZING_STATE", "Status: Booting Up..."],
      ["SERVER_READY_STATE", "Status: Connecting..."],
      ["INSTRUMENT_INITIALIZING_STATE", "Status: Initializing..."],
      ["CHECKING_FOR_UPDATES_STATE", "Status: Checking for Firmware Updates..."],
      ["UPDATES_NEEDED_STATE", "Status: Firmware Updates Required"],
      ["DOWNLOADING_UPDATES_STATE", "Status: Downloading Firmware Updates..."],
      ["INSTALLING_UPDATES_STATE", "Status: Installing Firmware Updates..."],
      ["UPDATES_COMPLETE_STATE", "Status: Firmware Updates Complete"],
      ["ERROR_STATE", "Status: Error Occurred"],
      ["UPDATE_ERROR_STATE", "Status: Error During Firmware Update"],
    ])(
      "Given that /shutdown is mocked to return status 200, When Vuex is mutated to the state %s, Then the status text should update to be: %s",
      async (vuexState, expectedText) => {
        const shutdownUrl = "http://localhost:4567/shutdown";
        mockedAxios.onGet(shutdownUrl).reply(200, {});
        const propsData = {};
        wrapper = mount(StatusWidget, {
          propsData,
          store,
          localVue,
        });
        store.commit("system/setStatusUuid", STATUS[vuexState]);
        await wrapper.vm.$nextTick(); // wait for update

        expect(wrapper.find(textSelector).text()).toBe(expectedText);
      }
    );
    test("When initially mounted, Then the status text matches the Vuex state", async () => {
      const propsData = {};
      store.commit("system/setStatusUuid", STATUS.SERVER_READY_STATE);
      wrapper = mount(StatusWidget, {
        propsData,
        store,
        localVue,
      });
      await wrapper.vm.$nextTick(); // wait for update
      expect(wrapper.find(textSelector).text()).toBe("Status: Connecting...");
    });

    test.each([
      "InstrumentConnectionCreationError",
      "InstrumentConnectionLostError",
      "InstrumentBadDataError",
      "InstrumentFirmwareError",
    ])(
      "When unique shutdown error gets set to %s in Vuex, Then it will override any status text present before error modal appears",
      async (errorType) => {
        wrapper = mount(StatusWidget, {
          store,
          localVue,
        });
        expect(wrapper.find(textSelector).text()).toBe("Status: Booting Up..."); // initial status
        await store.commit("system/setShutdownErrorStatus", { errorType });
        expect(wrapper.find(textSelector).text()).toBe(`Status: Error Occurred`);
      }
    );

    test("When unknown error type gets sent through WS, Then the status will still be set to error occurred", async () => {
      const propsData = {};
      wrapper = mount(StatusWidget, {
        propsData,
        store,
        localVue,
      });

      expect(wrapper.find(textSelector).text()).toBe("Status: Booting Up..."); // initial status
      await store.commit("system/setShutdownErrorStatus", { errorType: "UnknownError" });
      expect(wrapper.find(textSelector).text()).toBe("Status: Error Occurred");
    });

    test("When Vuex is mutated to an unknown UUID, Then the status text should update to include that UUID", async () => {
      const propsData = {};
      wrapper = mount(StatusWidget, {
        propsData,
        store,
        localVue,
      });

      store.commit("system/setStatusUuid", "3dbb8814-09f1-44db-b7d5-7a9f702beac4");
      await wrapper.vm.$nextTick(); // wait for update
      expect(wrapper.find(textSelector).text()).toBe("Status: 3dbb8814-09f1-44db-b7d5-7a9f702beac4");
    });
    test("Given that the http response is 404 for api request /shutdown, When Vuex is mutated to an ERROR_STATE UUID, Then the status text should update as 'Error Occurred' and the the dialog of ErrorCatchWidget is visible", async () => {
      const shutdownUrl = "http://localhost:4567/shutdown";
      mockedAxios.onGet(shutdownUrl).reply(404);
      const propsData = {};
      wrapper = mount(StatusWidget, {
        propsData,
        store,
        localVue,
        attachToDocument: true,
      });

      expect(wrapper.contains("#error-catch")).toBe(true);
      const modal = wrapper.find("#error-catch");
      expect(modal.isVisible()).toBe(false);
      store.commit("system/setStatusUuid", STATUS.ERROR_STATE);
      await wrapper.vm.$nextTick(); // wait for update
      expect(wrapper.find(textSelector).text()).toBe("Status: Error Occurred");
      Vue.nextTick(() => {
        expect(modal.isVisible()).toBe(true);
      });
    });
    test("When Vuex is mutated to an ERROR_STATE UUID and shutdown status was set to known error, Then the status text should not update to 'Error Occurred'", async () => {
      const propsData = {};
      wrapper = mount(StatusWidget, {
        propsData,
        store,
        localVue,
        attachToDocument: true,
      });

<<<<<<< HEAD
      await store.commit("settings/set_shutdown_error_status", {
        error_type: "InstrumentConnectionCreationError",
=======
      await store.commit("system/setShutdownErrorStatus", {
        errorType: "InstrumentCreateConnectionError",
>>>>>>> f7478c27
      });
      store.commit("system/setStatusUuid", STATUS.ERROR_STATE);
      expect(wrapper.find(textSelector).text()).toBe(`Status: Error Occurred`);
    });
    test("When Vuex is mutated to an UPDATE ERROR UUID, Then the status text should update as 'Error During Firmware Update' and the the dialog of ErrorCatchWidget is visible", async () => {
      const propsData = {};
      wrapper = mount(StatusWidget, {
        propsData,
        store,
        localVue,
        attachToDocument: true,
      });

      expect(wrapper.contains("#error-catch")).toBe(true);
      const modal = wrapper.find("#error-catch");

      store.commit("system/setStatusUuid", STATUS.UPDATE_ERROR_STATE);
      await wrapper.vm.$nextTick(); // wait for update
      expect(wrapper.find(textSelector).text()).toBe("Status: Error During Firmware Update");
      Vue.nextTick(() => {
        expect(modal.isVisible()).toBe(true);
      });

      wrapper.vm.closeModalsById(["error-catch"]); // the event of ok-clicked got invoked.

      Vue.nextTick(() => {
        expect(modal.isVisible()).toBe(false);
      });
    });
    test.each([
      "SERVER_INITIALIZING_STATE",
      "SERVER_READY_STATE",
      "INITIALIZING_INSTRUMENT_STATE",
      "UPDATES_NEEDED_STATE",
      "UPDATES_COMPLETE_STATE",
      "UPDATE_ERROR_STATE",
      "ERROR_STATE",
    ])(
      "When a user wants to exit the desktop app, Then the closure warning modals should not appear if there are no active processes or fw update",
      async (vuexState) => {
        const confirmationSpy = jest.spyOn(StatusWidget.methods, "handleConfirmation");
        wrapper = mount(StatusWidget, {
          store,
          localVue,
        });

        await store.commit("system/setStatusUuid", STATUS[vuexState]);
        await store.commit("system/setConfirmationRequest", true);
        expect(confirmationSpy).toHaveBeenCalledWith(1);

        Vue.nextTick(() => {
          expect(wrapper.find("#fw-closure-warning").isVisible()).toBe(false);
          expect(wrapper.find("#ops-closure-warning").isVisible()).toBe(false);
        });
      }
    );

    test.each(["BUFFERING", "LIVE_VIEW_ACTIVE", "RECORDING", "CALIBRATING"])(
      "When a user wants to exit the desktop app, Then the closure warning modal should appear if there are active processes",
      async (vuexState) => {
        wrapper = mount(StatusWidget, {
          store,
          localVue,
        });
        await store.commit("system/setStatusUuid", STATUS[vuexState]);

        await store.commit("system/setConfirmationRequest", false);
        Vue.nextTick(() => {
          expect(wrapper.find("#ops-closure-warning").isVisible()).toBe(false);
        });

        await store.commit("system/setConfirmationRequest", true);
        Vue.nextTick(() => {
          expect(wrapper.find("#ops-closure-warning").isVisible()).toBe(true);
        });
      }
    );

    test("When a user wants to exit the desktop app and a stimulation is active, Then the closure warning modal should appear", async () => {
      wrapper = mount(StatusWidget, {
        store,
        localVue,
      });

      await store.commit("stimulation/setStimPlayState", true);
      await store.commit("system/setConfirmationRequest", false);
      Vue.nextTick(() => {
        expect(wrapper.find("#ops-closure-warning").isVisible()).toBe(false);
      });

      await store.commit("system/setConfirmationRequest", true);
      Vue.nextTick(() => {
        expect(wrapper.find("#ops-closure-warning").isVisible()).toBe(true);
      });
    });

    test.each(["DOWNLOADING_UPDATES", "INSTALLING_UPDATES"])(
      "When a user wants to exit the desktop app, Then the fw closure warning modal should appear if a fw update is in progress",
      async (vuexState) => {
        wrapper = mount(StatusWidget, {
          store,
          localVue,
        });
        await store.commit("system/setStatusUuid", STATUS[vuexState]);

        await store.commit("system/setConfirmationRequest", false);
        Vue.nextTick(() => {
          expect(wrapper.find("#fw-closure-warning").isVisible()).toBe(false);
        });

        await store.commit("system/setConfirmationRequest", true);
        Vue.nextTick(() => {
          expect(wrapper.find("#fw-closure-warning").isVisible()).toBe(true);
        });
      }
    );
  });
  describe("stimStatus", () => {
    test.each([
      ["IDLE_READY_STATE", "NO_PROTOCOLS_ASSIGNED", "Status: No protocols have been assigned", {}],
      ["IDLE_READY_STATE", "CONFIG_CHECK_NEEDED", "Status: Configuration Check Needed", { 1: {} }],
      [
        "IDLE_READY_STATE",
        "CONFIG_CHECK_IN_PROGRESS",
        "Status: Configuration Check in Progress...",
        { 1: {} },
      ],
      ["IDLE_READY_STATE", "CONFIG_CHECK_COMPLETE", "Status: Configuration Check Complete", { 1: {} }],
      ["IDLE_READY_STATE", "READY", "Status: Ready", { 1: {} }],
      ["IDLE_READY_STATE", "STIM_ACTIVE", "Status: Stimulating...", { 1: {} }],
      ["IDLE_READY_STATE", "SHORT_CIRCUIT_ERROR", "Status: Short Circuit Error", {}],
      ["IDLE_READY_STATE", "ERROR", "Status: Error Occurred", {}],
      ["ERROR_STATE", "NO_PROTOCOLS_ASSIGNED", "Status: Error Occurred", {}],
      ["SERVER_INITIALIZING_STATE", "CONFIG_CHECK_NEEDED", "Status: Booting Up...", { 1: {} }],
      ["INSTRUMENT_INITIALIZING_STATE", "CONFIG_CHECK_IN_PROGRESS", "Status: Initializing...", { 1: {} }],
      ["SERVER_READY_STATE", "CONFIG_CHECK_COMPLETE", "Status: Connecting...", { 1: {} }],
      ["UPDATES_NEEDED_STATE", "READY", "Status: Firmware Updates Required", { 1: {} }],
      ["INSTALLING_UPDATES_STATE", "STIM_ACTIVE", "Status: Installing Firmware Updates...", { 1: {} }],
      ["UPDATES_COMPLETE_STATE", "SHORT_CIRCUIT_ERROR", "Status: Firmware Updates Complete", {}],
      ["CHECKING_FOR_UPDATES_STATE", "ERROR_STATE", "Status: Checking for Firmware Updates...", {}],
    ])(
      "When system status is %s and stim's stimStatus gets mutated to %s, Then the status text should update to be %s if system Uuid is IDLE_READY_STATE",
      async (systemVuexState, vuexState, expectedText, assignments) => {
        const propsData = {};
        wrapper = mount(StatusWidget, {
          propsData,
          store,
          localVue,
        });
        await store.commit("system/setStatusUuid", STATUS[systemVuexState]);
        store.state.stimulation.protocolAssignments = assignments;

        await store.commit("stimulation/setStimStatus", STIM_STATUS[vuexState]);
        expect(wrapper.find(textSelector).text()).toBe(expectedText);
      }
    );
  });
});<|MERGE_RESOLUTION|>--- conflicted
+++ resolved
@@ -152,13 +152,8 @@
         attachToDocument: true,
       });
 
-<<<<<<< HEAD
       await store.commit("settings/set_shutdown_error_status", {
         error_type: "InstrumentConnectionCreationError",
-=======
-      await store.commit("system/setShutdownErrorStatus", {
-        errorType: "InstrumentCreateConnectionError",
->>>>>>> f7478c27
       });
       store.commit("system/setStatusUuid", STATUS.ERROR_STATE);
       expect(wrapper.find(textSelector).text()).toBe(`Status: Error Occurred`);

--- conflicted
+++ resolved
@@ -7,32 +7,23 @@
 from zlib import crc32
 
 from aioserial import AioSerial
-<<<<<<< HEAD
-from immutabledict import immutabledict
 from nptyping import NDArray
 import numpy as np
-from pulse3D.constants import BOOT_FLAGS_UUID
-from pulse3D.constants import CHANNEL_FIRMWARE_VERSION_UUID
-from pulse3D.constants import (
-    INITIAL_MAGNET_FINDING_PARAMS_UUID,
-    TIME_INDICES,
-    TIME_OFFSETS,
-    TISSUE_SENSOR_READINGS,
-)
-from pulse3D.constants import MAIN_FIRMWARE_VERSION_UUID
-from pulse3D.constants import MANTARRAY_NICKNAME_UUID
-from pulse3D.constants import MANTARRAY_SERIAL_NUMBER_UUID
-=======
->>>>>>> f95fe0d9
+from pulse3D.constants import TIME_INDICES
+from pulse3D.constants import TIME_OFFSETS
+from pulse3D.constants import TISSUE_SENSOR_READINGS
 import serial
 import serial.tools.list_ports as list_ports
 
-from ..constants import CURI_VID, DEFAULT_MAG_SAMPLING_PERIOD, MICRO_TO_BASE_CONVERSION
+from ..constants import CURI_VID
+from ..constants import DEFAULT_MAG_SAMPLING_PERIOD
+from ..constants import MICRO_TO_BASE_CONVERSION
+from ..constants import NUM_INITIAL_MAG_PACKETS_TO_DROP
 from ..constants import NUM_WELLS
 from ..constants import SERIAL_COMM_BAUD_RATE
 from ..constants import SERIAL_COMM_BYTESIZE
 from ..constants import SERIAL_COMM_HANDSHAKE_PERIOD_SECONDS
-from ..constants import SERIAL_COMM_MAGIC_WORD_BYTES, NUM_INITIAL_MAG_PACKETS_TO_DROP
+from ..constants import SERIAL_COMM_MAGIC_WORD_BYTES
 from ..constants import SERIAL_COMM_MAX_FULL_PACKET_LENGTH_BYTES
 from ..constants import SERIAL_COMM_MAX_PAYLOAD_LENGTH_BYTES
 from ..constants import SERIAL_COMM_PACKET_METADATA_LENGTH_BYTES
@@ -61,8 +52,9 @@
 from ..exceptions import SerialCommUntrackedCommandResponseError
 from ..utils.aio import wait_tasks_clean
 from ..utils.command_tracking import CommandTracker
+from ..utils.data_parsing_cy import parse_magnetometer_data
 from ..utils.data_parsing_cy import parse_stim_data
-from ..utils.data_parsing_cy import sort_serial_packets, parse_magnetometer_data
+from ..utils.data_parsing_cy import sort_serial_packets
 from ..utils.generic import handle_system_error
 from ..utils.serial_comm import convert_semver_str_to_bytes
 from ..utils.serial_comm import convert_status_code_bytes_to_dict
@@ -312,17 +304,11 @@
                 case {"command": "set_stim_protocols", "stim_info": stim_info}:
                     packet_type = SerialCommPacketTypes.SET_STIM_PROTOCOL
                     bytes_to_send = convert_stim_dict_to_bytes(stim_info)
-<<<<<<< HEAD
                     if self._data_stream_manager.is_stimulating and not self._hardware_test_mode:
-                        raise StimulationProtocolUpdateWhileStimulatingError()
-                    self._data_stream_manager.num_stim_protocols = len(stim_info["protocols"])
-=======
-                    if self._is_stimulating and not self._hardware_test_mode:
                         raise InstrumentCommandAttemptError(
                             "Cannot update stimulation protocols while stimulating"
                         )
-                    self._num_stim_protocols = len(stim_info["protocols"])
->>>>>>> f95fe0d9
+                    self._data_stream_manager.num_stim_protocols = len(stim_info["protocols"])
                 case {"command": "start_stimulation"}:
                     packet_type = SerialCommPacketTypes.START_STIM
                 case {"command": "stop_stimulation"}:
@@ -400,13 +386,7 @@
                         f"Timestamp: {timestamp}, Packet Type: {packet_type}, Payload: {packet_payload}"
                     ) from e
 
-<<<<<<< HEAD
             await self._data_stream_manager.push(sorted_packet_dict)
-=======
-            # Tanner (2/28/23): there is currently no data stream, so magnetometer packets can be completely ignored.
-
-            await self._process_stim_packets(sorted_packet_dict["stimulation_stream_info"])
->>>>>>> f95fe0d9
 
     # TEMPORARY TASKS
 
@@ -505,8 +485,7 @@
             case "start_data_stream":
                 if response_data[0]:
                     if not self._hardware_test_mode:
-                        # TODO make all these command failure errors subclass a parent error and make a custom error code for that
-                        raise InstrumentDataStreamingAlreadyStartedError()
+                        raise InstrumentCommandResponseError(prev_command_info["command"])
                     logger.debug("Data stream already started")  # pragma: no cover
                 else:
                     base_global_time_of_data_stream = int.from_bytes(response_data[1:9], byteorder="little")
@@ -515,7 +494,7 @@
             case "stop_data_stream":
                 if response_data[0]:
                     if not self._hardware_test_mode:
-                        raise InstrumentDataStreamingAlreadyStoppedError()
+                        raise InstrumentCommandResponseError(prev_command_info["command"])
                     logger.debug("Data stream already stopped")  # pragma: no cover
                 else:
                     await self._data_stream_manager.deactivate()
@@ -540,39 +519,21 @@
             case "set_protocols":
                 if response_data[0]:
                     if not self._hardware_test_mode:
-<<<<<<< HEAD
-                        raise StimulationProtocolUpdateFailedError()
+                        raise InstrumentCommandResponseError(prev_command_info["command"])
                     logger.debug("set_protocols command failed")  # pragma: no cover
-=======
-                        raise InstrumentCommandResponseError("set_protocols")
-                    prev_command_info["hardware_test_message"] = "Command failed"  # pragma: no cover
->>>>>>> f95fe0d9
             case "start_stimulation":
                 # Tanner (10/25/21): if needed, can save _base_global_time_of_data_stream here
                 if response_data[0]:
                     if not self._hardware_test_mode:
-<<<<<<< HEAD
-                        raise StimulationStatusUpdateFailedError("start_stimulation")
+                        raise InstrumentCommandResponseError(prev_command_info["command"])
                     logger.debug("start_stimulation command failed")  # pragma: no cover
                 self._data_stream_manager.is_stimulating = True
             case "stop_stimulation":
                 if response_data[0]:
                     if not self._hardware_test_mode:
-                        raise StimulationStatusUpdateFailedError("stop_stimulation")
+                        raise InstrumentCommandResponseError(prev_command_info["command"])
                     logger.debug("stop_stimulation command failed")  # pragma: no cover
                 self._data_stream_manager.is_stimulating = False
-=======
-                        raise InstrumentCommandResponseError("start_stimulation")
-                    prev_command_info["hardware_test_message"] = "Command failed"  # pragma: no cover
-                prev_command_info["timestamp"] = datetime.datetime.utcnow()
-                self._is_stimulating = True
-            case "stop_stimulation":
-                if response_data[0]:
-                    if not self._hardware_test_mode:
-                        raise InstrumentCommandResponseError("stop_stimulation")
-                    prev_command_info["hardware_test_message"] = "Command failed"  # pragma: no cover
-                self._is_stimulating = False
->>>>>>> f95fe0d9
             case command if command in INTERMEDIATE_FIRMWARE_UPDATE_COMMANDS:
                 if self._firmware_update_manager is None:
                     raise NotImplementedError("_firmware_update_manager should never be None here")
@@ -581,30 +542,6 @@
         if prev_command_info["command"] not in INTERMEDIATE_FIRMWARE_UPDATE_COMMANDS:
             await self._to_monitor_queue.put(prev_command_info)
 
-<<<<<<< HEAD
-=======
-    async def _process_stim_packets(self, stim_stream_info: dict[str, bytes | int]) -> None:
-        if not stim_stream_info["num_packets"]:
-            return
-
-        # Tanner (2/28/23): there is currently no data stream, so only need to check for protocols that have completed
-
-        protocol_statuses: dict[int, Any] = parse_stim_data(*stim_stream_info.values())
-
-        logger.debug("Stim statuses received: %s", protocol_statuses)
-
-        protocols_completed = [
-            protocol_idx
-            for protocol_idx, status_updates_arr in protocol_statuses.items()
-            if status_updates_arr[1][-1] == STIM_COMPLETE_SUBPROTOCOL_IDX
-        ]
-        if protocols_completed:
-            self._protocols_running -= set(protocols_completed)
-            await self._to_monitor_queue.put(
-                {"command": "stim_status_update", "protocols_completed": protocols_completed}
-            )
-
->>>>>>> f95fe0d9
     async def _process_status_beacon(self, packet_payload: bytes) -> None:
         status_codes_dict = convert_status_code_bytes_to_dict(
             packet_payload[:SERIAL_COMM_STATUS_CODE_LENGTH_BYTES]
@@ -642,7 +579,7 @@
         self._has_packet_been_sent = FirstPacketTracker(magnetometer=False, stimulation=False)
 
         # TODO combine these two into a dict or namedtuple containing "stimulation" and "magnetometer" as top level keys
-        self._mag_data_buffers = {}
+        self._mag_data_buffers: dict[str, Any] = {}
         self._stim_status_buffers: dict[int, NDArray[(2, Any), int]] = {}
         self.protocols_running: set[int] = set()
 
@@ -719,7 +656,7 @@
             *self._mag_data_buffers.values(), self._base_global_time_of_data_stream
         )
 
-        self._dump_packet({"data_type": "magnetometer", **parsed_mag_data_dict})
+        await self._dump_packet({"data_type": "magnetometer", **parsed_mag_data_dict})
 
         # reset cache now that all mag data has been parsed
         self._reset_mag_data_buffers()
@@ -730,7 +667,7 @@
 
         protocol_statuses: dict[int, Any] = parse_stim_data(*stream_info.values())
 
-        # TODO handling buffering and dumping this
+        # TODO handle buffering and dumping this
         _create_stim_data_packet(protocol_statuses)
 
         protocols_completed = [
@@ -752,7 +689,7 @@
             case "magnetometer":
                 if data_packet["is_first_packet_of_stream"]:
                     for data_type in (TIME_INDICES, TIME_OFFSETS, TISSUE_SENSOR_READINGS):
-                        data_packet = data_packet[..., NUM_INITIAL_MAG_PACKETS_TO_DROP:]
+                        data_packet = data_packet[data_type][..., NUM_INITIAL_MAG_PACKETS_TO_DROP:]
             case "stimulation":
                 for protocol_statuses in data_packet["protocol_statuses"].values():
                     protocol_statuses[0] -= self._base_global_time_of_data_stream

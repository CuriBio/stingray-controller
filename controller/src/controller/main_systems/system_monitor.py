--- conflicted
+++ resolved
@@ -14,11 +14,8 @@
 from ..constants import CALIBRATION_RECORDING_DUR_SECONDS
 from ..constants import CURRENT_SOFTWARE_VERSION
 from ..constants import FW_UPDATE_SUBDIR
-<<<<<<< HEAD
 from ..constants import MICRO_TO_BASE_CONVERSION
-=======
 from ..constants import StimulationStates
->>>>>>> f95fe0d9
 from ..constants import StimulatorCircuitStatuses
 from ..constants import SystemStatuses
 from ..utils.aio import wait_tasks_clean
@@ -194,10 +191,7 @@
             communication = await self._queues["from"]["server"].get()
 
             system_state = self._system_state_manager.data
-<<<<<<< HEAD
-=======
-
->>>>>>> f95fe0d9
+
             system_state_updates: dict[str, Any] = {}
 
             match communication:
@@ -373,7 +367,6 @@
         while True:
             communication = await self._queues["from"]["file_writer"].get()
 
-            system_state = self._system_state_manager.data
             system_state_updates: dict[str, Any] = {}
 
             match communication:
